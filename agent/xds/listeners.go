package xds

import (
	"errors"
	"fmt"
	"net"
	"net/url"
	"regexp"
	"sort"
	"strconv"
	"strings"
	"time"

	envoy_core_v3 "github.com/envoyproxy/go-control-plane/envoy/config/core/v3"
	envoy_listener_v3 "github.com/envoyproxy/go-control-plane/envoy/config/listener/v3"
	envoy_route_v3 "github.com/envoyproxy/go-control-plane/envoy/config/route/v3"
	envoy_http_v3 "github.com/envoyproxy/go-control-plane/envoy/extensions/filters/network/http_connection_manager/v3"
	envoy_tcp_proxy_v3 "github.com/envoyproxy/go-control-plane/envoy/extensions/filters/network/tcp_proxy/v3"
	envoy_tls_v3 "github.com/envoyproxy/go-control-plane/envoy/extensions/transport_sockets/tls/v3"
	envoy_type_v3 "github.com/envoyproxy/go-control-plane/envoy/type/v3"

	"github.com/golang/protobuf/jsonpb"
	"github.com/golang/protobuf/proto"
	"github.com/golang/protobuf/ptypes"
	"github.com/golang/protobuf/ptypes/any"
	"github.com/golang/protobuf/ptypes/wrappers"
	"github.com/hashicorp/go-hclog"

	"github.com/hashicorp/consul/agent/connect"
	"github.com/hashicorp/consul/agent/proxycfg"
	"github.com/hashicorp/consul/agent/structs"
	"github.com/hashicorp/consul/logging"
)

const (
	// TODO (freddy) Make this configurable
	TProxyOutboundPort = 15001
)

// listenersFromSnapshot returns the xDS API representation of the "listeners" in the snapshot.
func (s *Server) listenersFromSnapshot(cInfo connectionInfo, cfgSnap *proxycfg.ConfigSnapshot) ([]proto.Message, error) {
	if cfgSnap == nil {
		return nil, errors.New("nil config given")
	}

	switch cfgSnap.Kind {
	case structs.ServiceKindConnectProxy:
		return s.listenersFromSnapshotConnectProxy(cInfo, cfgSnap)
	case structs.ServiceKindTerminatingGateway:
		return s.listenersFromSnapshotGateway(cInfo, cfgSnap)
	case structs.ServiceKindMeshGateway:
		return s.listenersFromSnapshotGateway(cInfo, cfgSnap)
	case structs.ServiceKindIngressGateway:
		return s.listenersFromSnapshotGateway(cInfo, cfgSnap)
	default:
		return nil, fmt.Errorf("Invalid service kind: %v", cfgSnap.Kind)
	}
}

// listenersFromSnapshotConnectProxy returns the "listeners" for a connect proxy service
func (s *Server) listenersFromSnapshotConnectProxy(cInfo connectionInfo, cfgSnap *proxycfg.ConfigSnapshot) ([]proto.Message, error) {
	resources := make([]proto.Message, 1)

	var err error

	// Configure inbound listener.
	resources[0], err = s.makeInboundListener(cInfo, cfgSnap, PublicListenerName)
	if err != nil {
		return nil, err
	}

	// This outboundListener is exclusively used when TransparentProxy mode is active.
	// In that situation there is a single listener where we are redirecting outbound traffic,
	// and each upstream gets a filter chain attached to that listener.
	var outboundListener *envoy_listener_v3.Listener

	if cfgSnap.Proxy.TransparentProxy {
		outboundListener = makeListener(OutboundListenerName, "127.0.0.1", TProxyOutboundPort, envoy_core_v3.TrafficDirection_OUTBOUND)
		outboundListener.FilterChains = make([]*envoy_listener_v3.FilterChain, 0)
		outboundListener.ListenerFilters = []*envoy_listener_v3.ListenerFilter{
			{
				// TODO (freddy): Hard-coded until we upgrade the go-control-plane library
				Name: "envoy.filters.listener.original_dst",
			},
		}
	}

	var hasFilterChains bool

	for id, chain := range cfgSnap.ConnectProxy.DiscoveryChain {
		upstreamCfg := cfgSnap.ConnectProxy.UpstreamConfig[id]
		cfg := getAndModifyUpstreamConfigForListener(s.Logger, id, upstreamCfg, chain)

		// If escape hatch is present, create a listener from it and move on to the next
		if cfg.ListenerJSON != "" {
			upstreamListener, err := makeListenerFromUserConfig(cfg.ListenerJSON)
			if err != nil {
				return nil, err
			}
			resources = append(resources, upstreamListener)
			continue
		}

		// Generate the upstream listeners for when they are explicitly set with a local bind port
		if outboundListener == nil || (upstreamCfg != nil && upstreamCfg.LocalBindPort != 0) {
			address := "127.0.0.1"
			if upstreamCfg.LocalBindAddress != "" {
				address = upstreamCfg.LocalBindAddress
			}

			filterChain, err := s.makeUpstreamFilterChainForDiscoveryChain(
				id,
				"",
				cfg.Protocol,
				upstreamCfg,
				chain,
				cfgSnap,
				nil,
			)
			if err != nil {
				return nil, err
			}

			upstreamListener := makeListener(id, address, upstreamCfg.LocalBindPort, envoy_core_v3.TrafficDirection_OUTBOUND)
			upstreamListener.FilterChains = []*envoy_listener_v3.FilterChain{
				filterChain,
			}
			resources = append(resources, upstreamListener)

			// Avoid creating filter chains below for upstreams that have dedicated listeners
			continue
		}

		filterChain, err := s.makeUpstreamFilterChainForDiscoveryChain(
			id,
			"",
			cfg.Protocol,
			upstreamCfg,
			chain,
			cfgSnap,
			nil,
		)
		if err != nil {
			return nil, err
		}

		// For filter chains used by the transparent proxy, we need to match on multiple destination addresses.
		// These might be: the ClusterIP in k8s, or any of the service instance addresses.
		endpoints := cfgSnap.ConnectProxy.WatchedUpstreamEndpoints[id]
		uniqueAddrs := make(map[string]struct{})

		for _, t := range chain.Targets {
			var k8sNamespace string

			// Store all the IP addresses per unique port
			for _, e := range endpoints[t.ID] {
				addr, _ := e.BestAddress(false)

				if _, ok := uniqueAddrs[addr]; !ok {
					uniqueAddrs[addr] = struct{}{}
				}

				// The k8s namespace should be the same for all instances, so pick any
				if ns, ok := e.Service.Meta["k8s-namespace"]; ok {
					k8sNamespace = ns
				}
			}

			// TODO (freddy) hack to remove for beta: for every potential discovery chain target, resolve the k8s ClusterIP
			//  		     since it's not stored in Consul's catalog (yet)
			if k8sNamespace != "" {
				host := fmt.Sprintf("%s.%s.svc.cluster.local", t.Service, k8sNamespace)
				resolved, err := net.LookupHost(host)
				if err != nil {
					// We still have the Pod ips in the catalog, so don't hard-fail on errors
					s.Logger.Warn("failed to resolve", "host", host, "error", err)
					continue
				}
				for _, addr := range resolved {
					if _, ok := uniqueAddrs[addr]; !ok {
						uniqueAddrs[addr] = struct{}{}
					}
				}
			}
		}

		// For every potential address we collected, create the appropriate address prefix to match on.
		// In this case we are matching on exact addresses, so the prefix is the address itself,
		// and the prefix length is based on whether it's IPv4 or IPv6.
		ranges := make([]*envoy_core_v3.CidrRange, 0)

		for addr := range uniqueAddrs {
			ip := net.ParseIP(addr)
			if ip == nil {
				continue
			}

			pfxLen := uint32(32)
			if ip.To4() == nil {
				pfxLen = 128
			}
			ranges = append(ranges, &envoy_core_v3.CidrRange{
				AddressPrefix: addr,
				PrefixLen:     &wrappers.UInt32Value{Value: pfxLen},
			})
		}
		filterChain.FilterChainMatch = &envoy_listener_v3.FilterChainMatch{
			PrefixRanges: ranges,
		}

		// Only attach the filter chain if there are addresses to match on
		if len(ranges) > 0 {
			outboundListener.FilterChains = append(outboundListener.FilterChains, filterChain)
		}
		hasFilterChains = true
	}

	// Only create the outbound listener when there are upstreams and filter chains are present
	if outboundListener != nil && hasFilterChains {
		// Filter chains are stable sorted to avoid draining if the list is provided out of order
		sort.SliceStable(outboundListener.FilterChains, func(i, j int) bool {
			return outboundListener.FilterChains[i].Name < outboundListener.FilterChains[j].Name
		})

		// Add a catch-all filter chain that acts as a TCP proxy to non-catalog destinations
		filterChain, err := s.makeUpstreamFilterChainForDiscoveryChain(
			"passthrough",
			OriginalDestinationClusterName,
			"tcp",
			nil,
			nil,
			cfgSnap,
			nil,
		)
		if err != nil {
			return nil, err
		}
		outboundListener.FilterChains = append(outboundListener.FilterChains, filterChain)

		resources = append(resources, outboundListener)
	}

	// Looping over explicit upstreams is only needed for prepared queries because they do not have discovery chains
	for id, u := range cfgSnap.ConnectProxy.UpstreamConfig {
		if u.DestinationType != structs.UpstreamDestTypePreparedQuery {
			continue
		}

		cfg, err := structs.ParseUpstreamConfig(u.Config)
		if err != nil {
			// Don't hard fail on a config typo, just warn. The parse func returns
			// default config if there is an error so it's safe to continue.
			s.Logger.Warn("failed to parse", "upstream", u.Identifier(), "error", err)
		}
		address := "127.0.0.1"
		if u.LocalBindAddress != "" {
			address = u.LocalBindAddress
		}

		upstreamListener := makeListener(id, address, u.LocalBindPort, envoy_core_v3.TrafficDirection_OUTBOUND)

		filterChain, err := s.makeUpstreamFilterChainForDiscoveryChain(
			id,
			"",
			cfg.Protocol,
			u,
			nil,
			cfgSnap,
			nil,
		)
		if err != nil {
			return nil, err
		}
		upstreamListener.FilterChains = []*envoy_listener_v3.FilterChain{
			filterChain,
		}
		resources = append(resources, upstreamListener)
	}

	cfgSnap.Proxy.Expose.Finalize()
	paths := cfgSnap.Proxy.Expose.Paths

	// Add service health checks to the list of paths to create listeners for if needed
	if cfgSnap.Proxy.Expose.Checks {
		psid := structs.NewServiceID(cfgSnap.Proxy.DestinationServiceID, &cfgSnap.ProxyID.EnterpriseMeta)
		for _, check := range s.CheckFetcher.ServiceHTTPBasedChecks(psid) {
			p, err := parseCheckPath(check)
			if err != nil {
				s.Logger.Warn("failed to create listener for", "check", check.CheckID, "error", err)
				continue
			}
			paths = append(paths, p)
		}
	}

	// Configure additional listener for exposed check paths
	for _, path := range paths {
		clusterName := LocalAppClusterName
		if path.LocalPathPort != cfgSnap.Proxy.LocalServicePort {
			clusterName = makeExposeClusterName(path.LocalPathPort)
		}

		l, err := s.makeExposedCheckListener(cfgSnap, clusterName, path)
		if err != nil {
			return nil, err
		}
		resources = append(resources, l)
	}

	return resources, nil
}

func parseCheckPath(check structs.CheckType) (structs.ExposePath, error) {
	var path structs.ExposePath

	if check.HTTP != "" {
		path.Protocol = "http"

		// Get path and local port from original HTTP target
		u, err := url.Parse(check.HTTP)
		if err != nil {
			return path, fmt.Errorf("failed to parse url '%s': %v", check.HTTP, err)
		}
		path.Path = u.Path

		_, portStr, err := net.SplitHostPort(u.Host)
		if err != nil {
			return path, fmt.Errorf("failed to parse port from '%s': %v", check.HTTP, err)
		}
		path.LocalPathPort, err = strconv.Atoi(portStr)
		if err != nil {
			return path, fmt.Errorf("failed to parse port from '%s': %v", check.HTTP, err)
		}

		// Get listener port from proxied HTTP target
		u, err = url.Parse(check.ProxyHTTP)
		if err != nil {
			return path, fmt.Errorf("failed to parse url '%s': %v", check.ProxyHTTP, err)
		}

		_, portStr, err = net.SplitHostPort(u.Host)
		if err != nil {
			return path, fmt.Errorf("failed to parse port from '%s': %v", check.ProxyHTTP, err)
		}
		path.ListenerPort, err = strconv.Atoi(portStr)
		if err != nil {
			return path, fmt.Errorf("failed to parse port from '%s': %v", check.ProxyHTTP, err)
		}
	}

	if check.GRPC != "" {
		path.Path = "/grpc.health.v1.Health/Check"
		path.Protocol = "http2"

		// Get local port from original GRPC target of the form: host/service
		proxyServerAndService := strings.SplitN(check.GRPC, "/", 2)
		_, portStr, err := net.SplitHostPort(proxyServerAndService[0])
		if err != nil {
			return path, fmt.Errorf("failed to split host/port from '%s': %v", check.GRPC, err)
		}
		path.LocalPathPort, err = strconv.Atoi(portStr)
		if err != nil {
			return path, fmt.Errorf("failed to parse port from '%s': %v", check.GRPC, err)
		}

		// Get listener port from proxied GRPC target of the form: host/service
		proxyServerAndService = strings.SplitN(check.ProxyGRPC, "/", 2)
		_, portStr, err = net.SplitHostPort(proxyServerAndService[0])
		if err != nil {
			return path, fmt.Errorf("failed to split host/port from '%s': %v", check.ProxyGRPC, err)
		}
		path.ListenerPort, err = strconv.Atoi(portStr)
		if err != nil {
			return path, fmt.Errorf("failed to parse port from '%s': %v", check.ProxyGRPC, err)
		}
	}

	path.ParsedFromCheck = true

	return path, nil
}

// listenersFromSnapshotGateway returns the "listener" for a terminating-gateway or mesh-gateway service
func (s *Server) listenersFromSnapshotGateway(cInfo connectionInfo, cfgSnap *proxycfg.ConfigSnapshot) ([]proto.Message, error) {
	cfg, err := ParseGatewayConfig(cfgSnap.Proxy.Config)
	if err != nil {
		// Don't hard fail on a config typo, just warn. The parse func returns
		// default config if there is an error so it's safe to continue.
		s.Logger.Warn("failed to parse Connect.Proxy.Config", "error", err)
	}

	// We'll collect all of the desired listeners first, and deduplicate them later.
	type namedAddress struct {
		name string
		structs.ServiceAddress
	}
	addrs := make([]namedAddress, 0)

	var resources []proto.Message
	if !cfg.NoDefaultBind {
		addr := cfgSnap.Address
		if addr == "" {
			addr = "0.0.0.0"
		}

		a := structs.ServiceAddress{
			Address: addr,
			Port:    cfgSnap.Port,
		}
		addrs = append(addrs, namedAddress{name: "default", ServiceAddress: a})
	}

	if cfg.BindTaggedAddresses {
		for name, addrCfg := range cfgSnap.TaggedAddresses {
			a := structs.ServiceAddress{
				Address: addrCfg.Address,
				Port:    addrCfg.Port,
			}
			addrs = append(addrs, namedAddress{name: name, ServiceAddress: a})
		}
	}

	for name, addrCfg := range cfg.BindAddresses {
		a := structs.ServiceAddress{
			Address: addrCfg.Address,
			Port:    addrCfg.Port,
		}
		addrs = append(addrs, namedAddress{name: name, ServiceAddress: a})
	}

	// Prevent invalid configurations of binding to the same port/addr twice
	// including with the any addresses
	//
	// Sort the list and then if two items share a service address, take the
	// first one to ensure we generate one listener per address and it's
	// stable.
	sort.Slice(addrs, func(i, j int) bool {
		return addrs[i].name < addrs[j].name
	})

	// Make listeners and deduplicate on the fly.
	seen := make(map[structs.ServiceAddress]bool)
	for _, a := range addrs {
		if seen[a.ServiceAddress] {
			continue
		}
		seen[a.ServiceAddress] = true

		var l *envoy_listener_v3.Listener

		switch cfgSnap.Kind {
		case structs.ServiceKindTerminatingGateway:
			l, err = s.makeTerminatingGatewayListener(cInfo, cfgSnap, a.name, a.Address, a.Port)
			if err != nil {
				return nil, err
			}
		case structs.ServiceKindIngressGateway:
			listeners, err := s.makeIngressGatewayListeners(a.Address, cfgSnap)
			if err != nil {
				return nil, err
			}
			resources = append(resources, listeners...)
		case structs.ServiceKindMeshGateway:
			l, err = s.makeMeshGatewayListener(a.name, a.Address, a.Port, cfgSnap)
			if err != nil {
				return nil, err
			}
		}
		if l != nil {
			resources = append(resources, l)
		}
	}
	return resources, err
}

func (s *Server) makeIngressGatewayListeners(address string, cfgSnap *proxycfg.ConfigSnapshot) ([]proto.Message, error) {
	var resources []proto.Message

	for listenerKey, upstreams := range cfgSnap.IngressGateway.Upstreams {
		var tlsContext *envoy_tls_v3.DownstreamTlsContext
		if cfgSnap.IngressGateway.TLSEnabled {
			tlsContext = &envoy_tls_v3.DownstreamTlsContext{
				CommonTlsContext:         makeCommonTLSContextFromLeaf(cfgSnap, cfgSnap.Leaf()),
				RequireClientCertificate: &wrappers.BoolValue{Value: false},
			}
		}

		if listenerKey.Protocol == "tcp" {
			// We rely on the invariant of upstreams slice always having at least 1
			// member, because this key/value pair is created only when a
			// GatewayService is returned in the RPC
			u := upstreams[0]
			id := u.Identifier()

			chain := cfgSnap.IngressGateway.DiscoveryChain[id]

			var upstreamListener proto.Message
			upstreamListener, err := s.makeUpstreamListenerForDiscoveryChain(
				&u,
				address,
				chain,
				cfgSnap,
				tlsContext,
			)
			if err != nil {
				return nil, err
			}
			resources = append(resources, upstreamListener)
		} else {
			// If multiple upstreams share this port, make a special listener for the protocol.
			listener := makeListener(listenerKey.Protocol, address, listenerKey.Port, envoy_core_v3.TrafficDirection_OUTBOUND)
			opts := listenerFilterOpts{
				useRDS:          true,
				protocol:        listenerKey.Protocol,
				filterName:      listenerKey.RouteName(),
				routeName:       listenerKey.RouteName(),
				cluster:         "",
				statPrefix:      "ingress_upstream.",
				routePath:       "",
				httpAuthzFilter: nil,
			}
			filter, err := makeListenerFilter(opts)
			if err != nil {
				return nil, err
			}

			transportSocket, err := makeDownstreamTLSTransportSocket(tlsContext)
			if err != nil {
				return nil, err
			}

			listener.FilterChains = []*envoy_listener_v3.FilterChain{
				{
					Filters: []*envoy_listener_v3.Filter{
						filter,
					},
					TransportSocket: transportSocket,
				},
			}
			resources = append(resources, listener)
		}
	}

	return resources, nil
}

// makeListener returns a listener with name and bind details set. Filters must
// be added before it's useful.
//
// Note on names: Envoy listeners attempt graceful transitions of connections
// when their config changes but that means they can't have their bind address
// or port changed in a running instance. Since our users might choose to change
// a bind address or port for the public or upstream listeners, we need to
// encode those into the unique name for the listener such that if the user
// changes them, we actually create a whole new listener on the new address and
// port. Envoy should take care of closing the old one once it sees it's no
// longer in the config.
func makeListener(name, addr string, port int, trafficDirection envoy_core_v3.TrafficDirection) *envoy_listener_v3.Listener {
	return &envoy_listener_v3.Listener{
		Name:             fmt.Sprintf("%s:%s:%d", name, addr, port),
		Address:          makeAddress(addr, port),
		TrafficDirection: trafficDirection,
	}
}

// makeListenerFromUserConfig returns the listener config decoded from an
// arbitrary proto3 json format string or an error if it's invalid.
//
// For now we only support embedding in JSON strings because of the hcl parsing
// pain (see Background section in the comment for decode.HookWeakDecodeFromSlice).
// This may be fixed in decode.HookWeakDecodeFromSlice in the future.
//
// When we do that we can support just nesting the config directly into the
// JSON/hcl naturally but this is a stop-gap that gets us an escape hatch
// immediately. It's also probably not a bad thing to support long-term since
// any config generated by other systems will likely be in canonical protobuf
// from rather than our slight variant in JSON/hcl.
func makeListenerFromUserConfig(configJSON string) (*envoy_listener_v3.Listener, error) {
	// Type field is present so decode it as a any.Any
	var any any.Any
	if err := jsonpb.UnmarshalString(configJSON, &any); err != nil {
		return nil, err
	}
	var l envoy_listener_v3.Listener
	if err := proto.Unmarshal(any.Value, &l); err != nil {
		return nil, err
	}
	return &l, nil
}

// Ensure that the first filter in each filter chain of a public listener is
// the authz filter to prevent unauthorized access.
func (s *Server) injectConnectFilters(_ connectionInfo, cfgSnap *proxycfg.ConfigSnapshot, listener *envoy_listener_v3.Listener) error {
	authzFilter, err := makeRBACNetworkFilter(
		cfgSnap.ConnectProxy.Intentions,
		cfgSnap.IntentionDefaultAllow,
	)
	if err != nil {
		return err
	}

	for idx := range listener.FilterChains {
		// Insert our authz filter before any others
		listener.FilterChains[idx].Filters =
			append([]*envoy_listener_v3.Filter{
				authzFilter,
			}, listener.FilterChains[idx].Filters...)
	}
	return nil
}

const (
	httpConnectionManagerOldName = "envoy.http_connection_manager"
	httpConnectionManagerNewName = "envoy.filters.network.http_connection_manager"
)

// Locate the existing http connect manager L4 filter and inject our RBAC filter at the top.
func injectHTTPFilterOnFilterChains(
	listener *envoy_listener_v3.Listener,
	authzFilter *envoy_http_v3.HttpFilter,
) error {
	for chainIdx, chain := range listener.FilterChains {
		var (
			hcmFilter    *envoy_listener_v3.Filter
			hcmFilterIdx int
		)

		for filterIdx, filter := range chain.Filters {
			if filter.Name == httpConnectionManagerOldName ||
				filter.Name == httpConnectionManagerNewName {
				hcmFilter = filter
				hcmFilterIdx = filterIdx
				break
			}
		}
		if hcmFilter == nil {
			return fmt.Errorf(
				"filter chain %d lacks either a %q or %q filter",
				chainIdx,
				httpConnectionManagerOldName,
				httpConnectionManagerNewName,
			)
		}

		var (
			hcm envoy_http_v3.HttpConnectionManager
		)
		tc, ok := hcmFilter.ConfigType.(*envoy_listener_v3.Filter_TypedConfig)
		if !ok {
			return fmt.Errorf(
				"filter chain %d has a %q filter with an unsupported config type: %T",
				chainIdx,
				hcmFilter.Name,
				hcmFilter.ConfigType,
			)
		}

		if err := ptypes.UnmarshalAny(tc.TypedConfig, &hcm); err != nil {
			return err
		}

		// Insert our authz filter before any others
		hcm.HttpFilters = append([]*envoy_http_v3.HttpFilter{
			authzFilter,
		}, hcm.HttpFilters...)

		// And persist the modified filter.
		newFilter, err := makeFilter(hcmFilter.Name, &hcm)
		if err != nil {
			return err
		}
		chain.Filters[hcmFilterIdx] = newFilter
	}

	return nil
}

// Ensure every filter chain uses our TLS certs. We might allow users to work
// around this later if there is a good use case but this is actually a feature
// for now as it allows them to specify custom listener params in config but
// still get our certs delivered dynamically and intentions enforced without
// coming up with some complicated templating/merging solution.
func (s *Server) injectConnectTLSOnFilterChains(_ connectionInfo, cfgSnap *proxycfg.ConfigSnapshot, listener *envoy_listener_v3.Listener) error {
	for idx := range listener.FilterChains {
		tlsContext := &envoy_tls_v3.DownstreamTlsContext{
			CommonTlsContext:         makeCommonTLSContextFromLeaf(cfgSnap, cfgSnap.Leaf()),
			RequireClientCertificate: &wrappers.BoolValue{Value: true},
		}
		transportSocket, err := makeDownstreamTLSTransportSocket(tlsContext)
		if err != nil {
			return err
		}
		listener.FilterChains[idx].TransportSocket = transportSocket
	}
	return nil
}

func (s *Server) makeInboundListener(cInfo connectionInfo, cfgSnap *proxycfg.ConfigSnapshot, name string) (proto.Message, error) {
	var l *envoy_listener_v3.Listener
	var err error

	cfg, err := ParseProxyConfig(cfgSnap.Proxy.Config)
	if err != nil {
		// Don't hard fail on a config typo, just warn. The parse func returns
		// default config if there is an error so it's safe to continue.
		s.Logger.Warn("failed to parse Connect.Proxy.Config", "error", err)
	}

	// This controls if we do L4 or L7 intention checks.
	useHTTPFilter := structs.IsProtocolHTTPLike(cfg.Protocol)

	// Generate and return custom public listener from config if one was provided.
	if cfg.PublicListenerJSON != "" {
		l, err = makeListenerFromUserConfig(cfg.PublicListenerJSON)
		if err != nil {
			return nil, err
		}

		// For HTTP-like services attach an RBAC http filter and do a best-effort insert
		if useHTTPFilter {
			httpAuthzFilter, err := makeRBACHTTPFilter(
				cfgSnap.ConnectProxy.Intentions,
				cfgSnap.IntentionDefaultAllow,
			)
			if err != nil {
				return nil, err
			}

			// Try our best to inject the HTTP RBAC filter.
			if err := injectHTTPFilterOnFilterChains(l, httpAuthzFilter); err != nil {
				s.Logger.Warn(
					"could not inject the HTTP RBAC filter to enforce intentions on user-provided "+
						"'envoy_public_listener_json' config; falling back on the RBAC network filter instead",
					"proxy", cfgSnap.ProxyID,
					"error", err,
				)

				// If we get an error inject the RBAC network filter instead.
				useHTTPFilter = false
			}
		}

		err := s.finalizePublicListenerFromConfig(l, cInfo, cfgSnap, useHTTPFilter)
		if err != nil {
			return nil, fmt.Errorf("failed to attach Consul filters and TLS context to custom public listener: %v", err)
		}
		return l, nil
	}

	// No JSON user config, use default listener address
	// Default to listening on all addresses, but override with bind address if one is set.
	addr := cfgSnap.Address
	if addr == "" {
		addr = "0.0.0.0"
	}
	if cfg.BindAddress != "" {
		addr = cfg.BindAddress
	}

	// Override with bind port if one is set, otherwise default to
	// proxy service's address
	port := cfgSnap.Port
	if cfg.BindPort != 0 {
		port = cfg.BindPort
	}

	l = makeListener(name, addr, port, envoy_core_v3.TrafficDirection_INBOUND)

	filterOpts := listenerFilterOpts{
		protocol:         cfg.Protocol,
		filterName:       name,
		routeName:        name,
		cluster:          LocalAppClusterName,
		requestTimeoutMs: cfg.LocalRequestTimeoutMs,
	}
	if useHTTPFilter {
		filterOpts.httpAuthzFilter, err = makeRBACHTTPFilter(
			cfgSnap.ConnectProxy.Intentions,
			cfgSnap.IntentionDefaultAllow,
		)
		if err != nil {
			return nil, err
		}
	}
	filter, err := makeListenerFilter(filterOpts)
	if err != nil {
		return nil, err
	}
	l.FilterChains = []*envoy_listener_v3.FilterChain{
		{
			Filters: []*envoy_listener_v3.Filter{
				filter,
			},
		},
	}

	err = s.finalizePublicListenerFromConfig(l, cInfo, cfgSnap, useHTTPFilter)
	if err != nil {
		return nil, fmt.Errorf("failed to attach Consul filters and TLS context to custom public listener: %v", err)
	}

	return l, err
}

// finalizePublicListenerFromConfig is used for best-effort injection of Consul filter-chains onto listeners.
// This include L4 authorization filters and TLS context.
func (s *Server) finalizePublicListenerFromConfig(l *envoy_listener_v3.Listener,
	cInfo connectionInfo, cfgSnap *proxycfg.ConfigSnapshot, useHTTPFilter bool) error {
	if !useHTTPFilter {
		// Best-effort injection of L4 intentions
		if err := s.injectConnectFilters(cInfo, cfgSnap, l); err != nil {
			return nil
		}
	}

	// Always apply TLS certificates
	if err := s.injectConnectTLSOnFilterChains(cInfo, cfgSnap, l); err != nil {
		return nil
	}
	return nil
}

func (s *Server) makeExposedCheckListener(cfgSnap *proxycfg.ConfigSnapshot, cluster string, path structs.ExposePath) (proto.Message, error) {
	cfg, err := ParseProxyConfig(cfgSnap.Proxy.Config)
	if err != nil {
		// Don't hard fail on a config typo, just warn. The parse func returns
		// default config if there is an error so it's safe to continue.
		s.Logger.Warn("failed to parse Connect.Proxy.Config", "error", err)
	}

	// No user config, use default listener
	addr := cfgSnap.Address

	// Override with bind address if one is set, otherwise default to 0.0.0.0
	if cfg.BindAddress != "" {
		addr = cfg.BindAddress
	} else if addr == "" {
		addr = "0.0.0.0"
	}

	// Strip any special characters from path to make a valid and hopefully unique name
	r := regexp.MustCompile(`[^a-zA-Z0-9]+`)
	strippedPath := r.ReplaceAllString(path.Path, "")
	listenerName := fmt.Sprintf("exposed_path_%s", strippedPath)

	l := makeListener(listenerName, addr, path.ListenerPort, envoy_core_v3.TrafficDirection_INBOUND)

	filterName := fmt.Sprintf("exposed_path_filter_%s_%d", strippedPath, path.ListenerPort)

	opts := listenerFilterOpts{
		useRDS:          false,
		protocol:        path.Protocol,
		filterName:      filterName,
		routeName:       filterName,
		cluster:         cluster,
		statPrefix:      "",
		routePath:       path.Path,
		httpAuthzFilter: nil,
	}
	f, err := makeListenerFilter(opts)
	if err != nil {
		return nil, err
	}

	chain := &envoy_listener_v3.FilterChain{
		Filters: []*envoy_listener_v3.Filter{f},
	}

	// For registered checks restrict traffic sources to localhost and Consul's advertise addr
	if path.ParsedFromCheck {

		// For the advertise addr we use a CidrRange that only matches one address
		advertise := s.CfgFetcher.AdvertiseAddrLAN()

		// Get prefix length based on whether address is ipv4 (32 bits) or ipv6 (128 bits)
		advertiseLen := 32
		ip := net.ParseIP(advertise)
		if ip != nil && strings.Contains(advertise, ":") {
			advertiseLen = 128
		}

		ranges := make([]*envoy_core_v3.CidrRange, 0, 3)
		ranges = append(ranges,
			&envoy_core_v3.CidrRange{AddressPrefix: "127.0.0.1", PrefixLen: &wrappers.UInt32Value{Value: 8}},
			&envoy_core_v3.CidrRange{AddressPrefix: advertise, PrefixLen: &wrappers.UInt32Value{Value: uint32(advertiseLen)}},
		)

		if ok, err := kernelSupportsIPv6(); err != nil {
			return nil, err
		} else if ok {
			ranges = append(ranges,
				&envoy_core_v3.CidrRange{AddressPrefix: "::1", PrefixLen: &wrappers.UInt32Value{Value: 128}},
			)
		}

		chain.FilterChainMatch = &envoy_listener_v3.FilterChainMatch{
			SourcePrefixRanges: ranges,
		}
	}

	l.FilterChains = []*envoy_listener_v3.FilterChain{chain}

	return l, err
}

func (s *Server) makeTerminatingGatewayListener(
	cInfo connectionInfo,
	cfgSnap *proxycfg.ConfigSnapshot,
	name, addr string,
	port int,
) (*envoy_listener_v3.Listener, error) {
	l := makeListener(name, addr, port, envoy_core_v3.TrafficDirection_INBOUND)

	tlsInspector, err := makeTLSInspectorListenerFilter()
	if err != nil {
		return nil, err
	}
	l.ListenerFilters = []*envoy_listener_v3.ListenerFilter{tlsInspector}

	// Make a FilterChain for each linked service
	// Match on the cluster name,
	for _, svc := range cfgSnap.TerminatingGateway.ValidServices() {
		clusterName := connect.ServiceSNI(svc.Name, "", svc.NamespaceOrDefault(), cfgSnap.Datacenter, cfgSnap.Roots.TrustDomain)

		// Resolvers are optional.
		resolver, hasResolver := cfgSnap.TerminatingGateway.ServiceResolvers[svc]

		intentions := cfgSnap.TerminatingGateway.Intentions[svc]
		svcConfig := cfgSnap.TerminatingGateway.ServiceConfigs[svc]

		cfg, err := ParseProxyConfig(svcConfig.ProxyConfig)
		if err != nil {
			// Don't hard fail on a config typo, just warn. The parse func returns
			// default config if there is an error so it's safe to continue.
			s.Logger.Named(logging.TerminatingGateway).Warn(
				"failed to parse Connect.Proxy.Config for linked service",
				"service", svc.String(),
				"error", err,
			)
		}

		clusterChain, err := s.makeFilterChainTerminatingGateway(
			cInfo,
			cfgSnap,
			name,
			clusterName,
			svc,
			intentions,
			cfg.Protocol,
		)
		if err != nil {
			return nil, fmt.Errorf("failed to make filter chain for cluster %q: %v", clusterName, err)
		}
		l.FilterChains = append(l.FilterChains, clusterChain)

		// if there is a service-resolver for this service then also setup subset filter chains for it
		if hasResolver {
			// generate 1 filter chain for each service subset
			for subsetName := range resolver.Subsets {
				subsetClusterName := connect.ServiceSNI(svc.Name, subsetName, svc.NamespaceOrDefault(), cfgSnap.Datacenter, cfgSnap.Roots.TrustDomain)

				subsetClusterChain, err := s.makeFilterChainTerminatingGateway(
					cInfo,
					cfgSnap,
					name,
					subsetClusterName,
					svc,
					intentions,
					cfg.Protocol,
				)
				if err != nil {
					return nil, fmt.Errorf("failed to make filter chain for cluster %q: %v", subsetClusterName, err)
				}
				l.FilterChains = append(l.FilterChains, subsetClusterChain)
			}
		}
	}

	// Before we add the fallback, sort these chains by the matched name. All
	// of these filter chains are independent, but envoy requires them to be in
	// some order. If we put them in a random order then every xDS iteration
	// envoy will force the listener to be replaced. Sorting these has no
	// effect on how they operate, but it does mean that we won't churn
	// listeners at idle.
	sort.Slice(l.FilterChains, func(i, j int) bool {
		return l.FilterChains[i].FilterChainMatch.ServerNames[0] < l.FilterChains[j].FilterChainMatch.ServerNames[0]
	})

	// This fallback catch-all filter ensures a listener will be present for health checks to pass
	// Envoy will reset these connections since known endpoints are caught by filter chain matches above
	tcpProxy, err := makeTCPProxyFilter(name, "", "terminating_gateway.")
	if err != nil {
		return nil, err
	}
	fallback := &envoy_listener_v3.FilterChain{
		Filters: []*envoy_listener_v3.Filter{
			{Name: "envoy.filters.network.sni_cluster"},
			tcpProxy,
		},
	}
	l.FilterChains = append(l.FilterChains, fallback)

	return l, nil
}

func (s *Server) makeFilterChainTerminatingGateway(
	_ connectionInfo,
	cfgSnap *proxycfg.ConfigSnapshot,
	listener, cluster string,
	service structs.ServiceName,
	intentions structs.Intentions,
	protocol string,
) (*envoy_listener_v3.FilterChain, error) {
	tlsContext := &envoy_tls_v3.DownstreamTlsContext{
		CommonTlsContext:         makeCommonTLSContextFromLeaf(cfgSnap, cfgSnap.TerminatingGateway.ServiceLeaves[service]),
		RequireClientCertificate: &wrappers.BoolValue{Value: true},
	}
	transportSocket, err := makeDownstreamTLSTransportSocket(tlsContext)
	if err != nil {
		return nil, err
	}

	filterChain := &envoy_listener_v3.FilterChain{
		FilterChainMatch: makeSNIFilterChainMatch(cluster),
		Filters:          make([]*envoy_listener_v3.Filter, 0, 3),
		TransportSocket:  transportSocket,
	}

	// This controls if we do L4 or L7 intention checks.
	useHTTPFilter := structs.IsProtocolHTTPLike(protocol)

	// If this is L4, the first filter we setup is to do intention checks.
	if !useHTTPFilter {
		authFilter, err := makeRBACNetworkFilter(
			intentions,
			cfgSnap.IntentionDefaultAllow,
		)
		if err != nil {
			return nil, err
		}
		filterChain.Filters = append(filterChain.Filters, authFilter)
	}

	// Lastly we setup the actual proxying component. For L4 this is a straight
	// tcp proxy. For L7 this is a very hands-off HTTP proxy just to inject an
	// HTTP filter to do intention checks here instead.
	statPrefix := fmt.Sprintf("terminating_gateway.%s.%s.", service.NamespaceOrDefault(), service.Name)
	opts := listenerFilterOpts{
		protocol:   protocol,
		filterName: listener,
		routeName:  cluster, // Set cluster name for route config since each will have its own
		cluster:    cluster,
		statPrefix: statPrefix,
		routePath:  "",
	}

	if useHTTPFilter {
		var err error
		opts.httpAuthzFilter, err = makeRBACHTTPFilter(
			intentions,
			cfgSnap.IntentionDefaultAllow,
		)
		if err != nil {
			return nil, err
		}

		opts.cluster = ""
		opts.useRDS = true
	}

	filter, err := makeListenerFilter(opts)
	if err != nil {
		return nil, err
	}
	filterChain.Filters = append(filterChain.Filters, filter)

	return filterChain, nil
}

func (s *Server) makeMeshGatewayListener(name, addr string, port int, cfgSnap *proxycfg.ConfigSnapshot) (*envoy_listener_v3.Listener, error) {
	tlsInspector, err := makeTLSInspectorListenerFilter()
	if err != nil {
		return nil, err
	}

	sniCluster, err := makeSNIClusterFilter()
	if err != nil {
		return nil, err
	}

	// The cluster name here doesn't matter as the sni_cluster
	// filter will fill it in for us.
	tcpProxy, err := makeTCPProxyFilter(name, "", "mesh_gateway_local.")
	if err != nil {
		return nil, err
	}

	sniClusterChain := &envoy_listener_v3.FilterChain{
		Filters: []*envoy_listener_v3.Filter{
			sniCluster,
			tcpProxy,
		},
	}

	l := makeListener(name, addr, port, envoy_core_v3.TrafficDirection_UNSPECIFIED)
	l.ListenerFilters = []*envoy_listener_v3.ListenerFilter{tlsInspector}

	// TODO (mesh-gateway) - Do we need to create clusters for all the old trust domains as well?
	// We need 1 Filter Chain per datacenter
	datacenters := cfgSnap.MeshGateway.Datacenters()
	for _, dc := range datacenters {
		if dc == cfgSnap.Datacenter {
			continue // skip local
		}
		clusterName := connect.DatacenterSNI(dc, cfgSnap.Roots.TrustDomain)
		filterName := fmt.Sprintf("%s.%s", name, dc)
		dcTCPProxy, err := makeTCPProxyFilter(filterName, clusterName, "mesh_gateway_remote.")
		if err != nil {
			return nil, err
		}

		l.FilterChains = append(l.FilterChains, &envoy_listener_v3.FilterChain{
			FilterChainMatch: &envoy_listener_v3.FilterChainMatch{
				ServerNames: []string{fmt.Sprintf("*.%s", clusterName)},
			},
			Filters: []*envoy_listener_v3.Filter{
				dcTCPProxy,
			},
		})
	}

	if cfgSnap.ServiceMeta[structs.MetaWANFederationKey] == "1" && cfgSnap.ServerSNIFn != nil {
		for _, dc := range datacenters {
			if dc == cfgSnap.Datacenter {
				continue // skip local
			}
			clusterName := cfgSnap.ServerSNIFn(dc, "")
			filterName := fmt.Sprintf("%s.%s", name, dc)
			dcTCPProxy, err := makeTCPProxyFilter(filterName, clusterName, "mesh_gateway_remote.")
			if err != nil {
				return nil, err
			}

			l.FilterChains = append(l.FilterChains, &envoy_listener_v3.FilterChain{
				FilterChainMatch: &envoy_listener_v3.FilterChainMatch{
					ServerNames: []string{fmt.Sprintf("*.%s", clusterName)},
				},
				Filters: []*envoy_listener_v3.Filter{
					dcTCPProxy,
				},
			})
		}

		// Wildcard all flavors to each server.
		for _, srv := range cfgSnap.MeshGateway.ConsulServers {
			clusterName := cfgSnap.ServerSNIFn(cfgSnap.Datacenter, srv.Node.Node)

			filterName := fmt.Sprintf("%s.%s", name, cfgSnap.Datacenter)
			dcTCPProxy, err := makeTCPProxyFilter(filterName, clusterName, "mesh_gateway_local_server.")
			if err != nil {
				return nil, err
			}

			l.FilterChains = append(l.FilterChains, &envoy_listener_v3.FilterChain{
				FilterChainMatch: &envoy_listener_v3.FilterChainMatch{
					ServerNames: []string{fmt.Sprintf("%s", clusterName)},
				},
				Filters: []*envoy_listener_v3.Filter{
					dcTCPProxy,
				},
			})
		}
	}

	// This needs to get tacked on at the end as it has no
	// matching and will act as a catch all
	l.FilterChains = append(l.FilterChains, sniClusterChain)

	return l, nil
}

func (s *Server) makeUpstreamFilterChainForDiscoveryChain(
	id string,
	overrideCluster string,
	protocol string,
	u *structs.Upstream,
	chain *structs.CompiledDiscoveryChain,
	cfgSnap *proxycfg.ConfigSnapshot,
	tlsContext *envoy_tls_v3.DownstreamTlsContext,
) (*envoy_listener_v3.FilterChain, error) {
	// TODO (freddy) Make this actually legible
	useRDS := true

	var (
		clusterName                        string
		destination, datacenter, namespace string
	)

	if chain != nil {
		destination, datacenter, namespace = chain.ServiceName, chain.Datacenter, chain.Namespace
	}
	if (chain == nil || chain.IsDefault()) && u != nil {
		useRDS = false

		if datacenter == "" {
			datacenter = u.Datacenter
		}
		if datacenter == "" {
			datacenter = cfgSnap.Datacenter
		}
		if destination == "" {
			destination = u.DestinationName
		}
		if namespace == "" {
			namespace = u.DestinationNamespace
		}

		sni := connect.UpstreamSNI(u, "", datacenter, cfgSnap.Roots.TrustDomain)
		clusterName = CustomizeClusterName(sni, chain)

	} else {
		if protocol == "tcp" && chain != nil {
			useRDS = false

			startNode := chain.Nodes[chain.StartNode]
			if startNode == nil {
				return nil, fmt.Errorf("missing first node in compiled discovery chain for: %s", chain.ServiceName)
			}
			if startNode.Type != structs.DiscoveryGraphNodeTypeResolver {
				return nil, fmt.Errorf("unexpected first node in discovery chain using protocol=%q: %s", protocol, startNode.Type)
			}
			targetID := startNode.Resolver.Target
			target := chain.Targets[targetID]

			clusterName = CustomizeClusterName(target.Name, chain)
		}
	}

	// Default the namespace to match how SNIs are generated
	if namespace == "" {
		namespace = structs.IntentionDefaultNamespace
	}

	filterName := fmt.Sprintf("%s.%s.%s", destination, namespace, datacenter)
	if u != nil && u.DestinationType == structs.UpstreamDestTypePreparedQuery {
		// Avoid encoding dc and namespace for prepared queries.
		// Those are defined in the query itself and are not available here.
		filterName = id
	}
	if overrideCluster != "" {
		useRDS = false
		clusterName = overrideCluster
		filterName = overrideCluster
	}

	opts := listenerFilterOpts{
		useRDS:          useRDS,
		protocol:        protocol,
		filterName:      filterName,
		routeName:       id,
		cluster:         clusterName,
		statPrefix:      "upstream.",
		routePath:       "",
		ingressGateway:  false,
		httpAuthzFilter: nil,
	}
	filter, err := makeListenerFilter(opts)
	if err != nil {
		return nil, err
	}
	transportSocket, err := makeDownstreamTLSTransportSocket(tlsContext)
	if err != nil {
		return nil, err
	}

	return &envoy_listener_v3.FilterChain{
		Filters: []*envoy_listener_v3.Filter{
			filter,
		},
		TransportSocket: transportSocket,
	}, nil
}

// TODO(freddy) Replace in favor of new function above. Currently in use for ingress gateways.
func (s *Server) makeUpstreamListenerForDiscoveryChain(
	u *structs.Upstream,
	address string,
	chain *structs.CompiledDiscoveryChain,
	cfgSnap *proxycfg.ConfigSnapshot,
	tlsContext *envoy_tls_v3.DownstreamTlsContext,
) (proto.Message, error) {
	if address == "" {
		address = "127.0.0.1"
	}
	upstreamID := u.Identifier()
	l := makeListener(upstreamID, address, u.LocalBindPort, envoy_core_v3.TrafficDirection_OUTBOUND)

<<<<<<< HEAD
	cfg := getAndModifyUpstreamConfigForListener(s.Logger, upstreamID, u, chain)
	if cfg.ListenerJSON != "" {
		return makeListenerFromUserConfig(cfg.ListenerJSON)
=======
	cfg := getAndModifyUpstreamConfigForListener(s.Logger, u, chain)
	if cfg.EnvoyListenerJSON != "" {
		return makeListenerFromUserConfig(cfg.EnvoyListenerJSON)
>>>>>>> eca45f10
	}

	useRDS := true
	var (
		clusterName                        string
		destination, datacenter, namespace string
	)
	if chain == nil || chain.IsDefault() {
		useRDS = false

		dc := u.Datacenter
		if dc == "" {
			dc = cfgSnap.Datacenter
		}
		destination, datacenter, namespace = u.DestinationName, dc, u.DestinationNamespace

		sni := connect.UpstreamSNI(u, "", dc, cfgSnap.Roots.TrustDomain)
		clusterName = CustomizeClusterName(sni, chain)

	} else {
		destination, datacenter, namespace = chain.ServiceName, chain.Datacenter, chain.Namespace

		if cfg.Protocol == "tcp" {
			useRDS = false

			startNode := chain.Nodes[chain.StartNode]
			if startNode == nil {
				return nil, fmt.Errorf("missing first node in compiled discovery chain for: %s", chain.ServiceName)
			}
			if startNode.Type != structs.DiscoveryGraphNodeTypeResolver {
				return nil, fmt.Errorf("unexpected first node in discovery chain using protocol=%q: %s", cfg.Protocol, startNode.Type)
			}
			targetID := startNode.Resolver.Target
			target := chain.Targets[targetID]

			clusterName = CustomizeClusterName(target.Name, chain)
		}
	}

	// Default the namespace to match how SNIs are generated
	if namespace == "" {
		namespace = structs.IntentionDefaultNamespace
	}
	filterName := fmt.Sprintf("%s.%s.%s", destination, namespace, datacenter)

	if u.DestinationType == structs.UpstreamDestTypePreparedQuery {
		// Avoid encoding dc and namespace for prepared queries.
		// Those are defined in the query itself and are not available here.
		filterName = upstreamID
	}

	opts := listenerFilterOpts{
		useRDS:          useRDS,
		protocol:        cfg.Protocol,
		filterName:      filterName,
		routeName:       upstreamID,
		cluster:         clusterName,
		statPrefix:      "upstream.",
		routePath:       "",
		httpAuthzFilter: nil,
	}
	filter, err := makeListenerFilter(opts)
	if err != nil {
		return nil, err
	}

	transportSocket, err := makeDownstreamTLSTransportSocket(tlsContext)
	if err != nil {
		return nil, err
	}

	l.FilterChains = []*envoy_listener_v3.FilterChain{
		{
			Filters: []*envoy_listener_v3.Filter{
				filter,
			},
			TransportSocket: transportSocket,
		},
	}
	return l, nil
}

func getAndModifyUpstreamConfigForListener(logger hclog.Logger, id string, u *structs.Upstream, chain *structs.CompiledDiscoveryChain) structs.UpstreamConfig {
	var (
		cfg structs.UpstreamConfig
		err error
	)

	configMap := make(map[string]interface{})
	if u != nil {
		configMap = u.Config
	}
	if chain == nil || chain.IsDefault() {
		cfg, err = structs.ParseUpstreamConfig(configMap)
		if err != nil {
			// Don't hard fail on a config typo, just warn. The parse func returns
			// default config if there is an error so it's safe to continue.
			logger.Warn("failed to parse", "upstream", id, "error", err)
		}
	} else {
		// Use NoDefaults here so that we can set the protocol to the chain
		// protocol if necessary
		cfg, err = structs.ParseUpstreamConfigNoDefaults(configMap)
		if err != nil {
			// Don't hard fail on a config typo, just warn. The parse func returns
			// default config if there is an error so it's safe to continue.
			logger.Warn("failed to parse", "upstream", id, "error", err)
		}

		if cfg.EnvoyListenerJSON != "" {
			logger.Warn("ignoring escape hatch setting because already configured for",
				"discovery chain", chain.ServiceName, "upstream", id, "config", "envoy_listener_json")

			// Remove from config struct so we don't use it later on
			cfg.EnvoyListenerJSON = ""
		}

		protocol := cfg.Protocol
		if protocol == "" {
			protocol = chain.Protocol
		}
		if protocol == "" {
			protocol = "tcp"
		}

		// set back on the config so that we can use it from return value
		cfg.Protocol = protocol
	}

	return cfg
}

type listenerFilterOpts struct {
	useRDS           bool
	protocol         string
	filterName       string
	routeName        string
	cluster          string
	statPrefix       string
	routePath        string
	requestTimeoutMs *int
	ingressGateway   bool
	httpAuthzFilter  *envoy_http_v3.HttpFilter
}

func makeListenerFilter(opts listenerFilterOpts) (*envoy_listener_v3.Filter, error) {
	switch opts.protocol {
	case "grpc", "http2", "http":
		return makeHTTPFilter(opts)
	case "tcp":
		fallthrough
	default:
		if opts.useRDS {
			return nil, fmt.Errorf("RDS is not compatible with the tcp proxy filter")
		} else if opts.cluster == "" {
			return nil, fmt.Errorf("cluster name is required for a tcp proxy filter")
		}
		return makeTCPProxyFilter(opts.filterName, opts.cluster, opts.statPrefix)
	}
}

func makeTLSInspectorListenerFilter() (*envoy_listener_v3.ListenerFilter, error) {
	return &envoy_listener_v3.ListenerFilter{Name: "envoy.filters.listener.tls_inspector"}, nil
}

func makeSNIFilterChainMatch(sniMatch string) *envoy_listener_v3.FilterChainMatch {
	return &envoy_listener_v3.FilterChainMatch{
		ServerNames: []string{sniMatch},
	}
}

func makeSNIClusterFilter() (*envoy_listener_v3.Filter, error) {
	// This filter has no config which is why we are not calling make
	return &envoy_listener_v3.Filter{Name: "envoy.filters.network.sni_cluster"}, nil
}

func makeTCPProxyFilter(filterName, cluster, statPrefix string) (*envoy_listener_v3.Filter, error) {
	cfg := &envoy_tcp_proxy_v3.TcpProxy{
		StatPrefix:       makeStatPrefix(statPrefix, filterName),
		ClusterSpecifier: &envoy_tcp_proxy_v3.TcpProxy_Cluster{Cluster: cluster},
	}
	return makeFilter("envoy.filters.network.tcp_proxy", cfg)
}

func makeStatPrefix(prefix, filterName string) string {
	// Replace colons here because Envoy does that in the metrics for the actual
	// clusters but doesn't in the stat prefix here while dashboards assume they
	// will match.
	return fmt.Sprintf("%s%s", prefix, strings.Replace(filterName, ":", "_", -1))
}

func makeHTTPFilter(opts listenerFilterOpts) (*envoy_listener_v3.Filter, error) {
	cfg := &envoy_http_v3.HttpConnectionManager{
		StatPrefix: makeStatPrefix(opts.statPrefix, opts.filterName),
		CodecType:  envoy_http_v3.HttpConnectionManager_AUTO,
		HttpFilters: []*envoy_http_v3.HttpFilter{
			{
				Name: "envoy.filters.http.router",
			},
		},
		Tracing: &envoy_http_v3.HttpConnectionManager_Tracing{
			// Don't trace any requests by default unless the client application
			// explicitly propagates trace headers that indicate this should be
			// sampled.
			RandomSampling: &envoy_type_v3.Percent{Value: 0.0},
		},
	}

	if opts.useRDS {
		if opts.cluster != "" {
			return nil, fmt.Errorf("cannot specify cluster name when using RDS")
		}
		cfg.RouteSpecifier = &envoy_http_v3.HttpConnectionManager_Rds{
			Rds: &envoy_http_v3.Rds{
				RouteConfigName: opts.routeName,
				ConfigSource: &envoy_core_v3.ConfigSource{
					ResourceApiVersion: envoy_core_v3.ApiVersion_V3,
					ConfigSourceSpecifier: &envoy_core_v3.ConfigSource_Ads{
						Ads: &envoy_core_v3.AggregatedConfigSource{},
					},
				},
			},
		}
	} else {
		if opts.cluster == "" {
			return nil, fmt.Errorf("must specify cluster name when not using RDS")
		}

		route := &envoy_route_v3.Route{
			Match: &envoy_route_v3.RouteMatch{
				PathSpecifier: &envoy_route_v3.RouteMatch_Prefix{
					Prefix: "/",
				},
				// TODO(banks) Envoy supports matching only valid GRPC
				// requests which might be nice to add here for gRPC services
				// but it's not supported in our current envoy SDK version
				// although docs say it was supported by 1.8.0. Going to defer
				// that until we've updated the deps.
			},
			Action: &envoy_route_v3.Route_Route{
				Route: &envoy_route_v3.RouteAction{
					ClusterSpecifier: &envoy_route_v3.RouteAction_Cluster{
						Cluster: opts.cluster,
					},
				},
			},
		}

		if opts.requestTimeoutMs != nil {
			r := route.GetRoute()
			r.Timeout = ptypes.DurationProto(time.Duration(*opts.requestTimeoutMs) * time.Millisecond)
		}

		// If a path is provided, do not match on a catch-all prefix
		if opts.routePath != "" {
			route.Match.PathSpecifier = &envoy_route_v3.RouteMatch_Path{Path: opts.routePath}
		}

		cfg.RouteSpecifier = &envoy_http_v3.HttpConnectionManager_RouteConfig{
			RouteConfig: &envoy_route_v3.RouteConfiguration{
				Name: opts.routeName,
				VirtualHosts: []*envoy_route_v3.VirtualHost{
					{
						Name:    opts.filterName,
						Domains: []string{"*"},
						Routes: []*envoy_route_v3.Route{
							route,
						},
					},
				},
			},
		}
	}

	if opts.protocol == "http2" || opts.protocol == "grpc" {
		cfg.Http2ProtocolOptions = &envoy_core_v3.Http2ProtocolOptions{}
	}

	// Like injectConnectFilters for L4, here we ensure that the first filter
	// (other than the "envoy.grpc_http1_bridge" filter) in the http filter
	// chain of a public listener is the authz filter to prevent unauthorized
	// access and that every filter chain uses our TLS certs.
	if opts.httpAuthzFilter != nil {
		cfg.HttpFilters = append([]*envoy_http_v3.HttpFilter{opts.httpAuthzFilter}, cfg.HttpFilters...)
	}

	if opts.protocol == "grpc" {
		// Add grpc bridge before router and authz
		cfg.HttpFilters = append([]*envoy_http_v3.HttpFilter{{
			Name: "envoy.filters.http.grpc_http1_bridge",
		}}, cfg.HttpFilters...)
	}

	return makeFilter("envoy.filters.network.http_connection_manager", cfg)
}

func makeFilter(name string, cfg proto.Message) (*envoy_listener_v3.Filter, error) {
	any, err := ptypes.MarshalAny(cfg)
	if err != nil {
		return nil, err
	}

	return &envoy_listener_v3.Filter{
		Name:       name,
		ConfigType: &envoy_listener_v3.Filter_TypedConfig{TypedConfig: any},
	}, nil
}

func makeEnvoyHTTPFilter(name string, cfg proto.Message) (*envoy_http_v3.HttpFilter, error) {
	any, err := ptypes.MarshalAny(cfg)
	if err != nil {
		return nil, err
	}

	return &envoy_http_v3.HttpFilter{
		Name:       name,
		ConfigType: &envoy_http_v3.HttpFilter_TypedConfig{TypedConfig: any},
	}, nil
}

func makeCommonTLSContextFromLeaf(cfgSnap *proxycfg.ConfigSnapshot, leaf *structs.IssuedCert) *envoy_tls_v3.CommonTlsContext {
	// Concatenate all the root PEMs into one.
	if cfgSnap.Roots == nil {
		return nil
	}

	// TODO(banks): verify this actually works with Envoy (docs are not clear).
	rootPEMS := ""
	for _, root := range cfgSnap.Roots.Roots {
		rootPEMS += root.RootCert
	}

	return &envoy_tls_v3.CommonTlsContext{
		TlsParams: &envoy_tls_v3.TlsParameters{},
		TlsCertificates: []*envoy_tls_v3.TlsCertificate{
			{
				CertificateChain: &envoy_core_v3.DataSource{
					Specifier: &envoy_core_v3.DataSource_InlineString{
						InlineString: leaf.CertPEM,
					},
				},
				PrivateKey: &envoy_core_v3.DataSource{
					Specifier: &envoy_core_v3.DataSource_InlineString{
						InlineString: leaf.PrivateKeyPEM,
					},
				},
			},
		},
		ValidationContextType: &envoy_tls_v3.CommonTlsContext_ValidationContext{
			ValidationContext: &envoy_tls_v3.CertificateValidationContext{
				// TODO(banks): later for L7 support we may need to configure ALPN here.
				TrustedCa: &envoy_core_v3.DataSource{
					Specifier: &envoy_core_v3.DataSource_InlineString{
						InlineString: rootPEMS,
					},
				},
			},
		},
	}
}

func makeDownstreamTLSTransportSocket(tlsContext *envoy_tls_v3.DownstreamTlsContext) (*envoy_core_v3.TransportSocket, error) {
	if tlsContext == nil {
		return nil, nil
	}
	return makeTransportSocket("tls", tlsContext)
}

func makeUpstreamTLSTransportSocket(tlsContext *envoy_tls_v3.UpstreamTlsContext) (*envoy_core_v3.TransportSocket, error) {
	if tlsContext == nil {
		return nil, nil
	}
	return makeTransportSocket("tls", tlsContext)
}

func makeTransportSocket(name string, config proto.Message) (*envoy_core_v3.TransportSocket, error) {
	any, err := ptypes.MarshalAny(config)
	if err != nil {
		return nil, err
	}
	return &envoy_core_v3.TransportSocket{
		Name: name,
		ConfigType: &envoy_core_v3.TransportSocket_TypedConfig{
			TypedConfig: any,
		},
	}, nil
}

func makeCommonTLSContextFromFiles(caFile, certFile, keyFile string) *envoy_tls_v3.CommonTlsContext {
	ctx := envoy_tls_v3.CommonTlsContext{
		TlsParams: &envoy_tls_v3.TlsParameters{},
	}

	// Verify certificate of peer if caFile is specified
	if caFile != "" {
		ctx.ValidationContextType = &envoy_tls_v3.CommonTlsContext_ValidationContext{
			ValidationContext: &envoy_tls_v3.CertificateValidationContext{
				TrustedCa: &envoy_core_v3.DataSource{
					Specifier: &envoy_core_v3.DataSource_Filename{
						Filename: caFile,
					},
				},
			},
		}
	}

	// Present certificate for mTLS if cert and key files are specified
	if certFile != "" && keyFile != "" {
		ctx.TlsCertificates = []*envoy_tls_v3.TlsCertificate{
			{
				CertificateChain: &envoy_core_v3.DataSource{
					Specifier: &envoy_core_v3.DataSource_Filename{
						Filename: certFile,
					},
				},
				PrivateKey: &envoy_core_v3.DataSource{
					Specifier: &envoy_core_v3.DataSource_Filename{
						Filename: keyFile,
					},
				},
			},
		}
	}

	return &ctx
}<|MERGE_RESOLUTION|>--- conflicted
+++ resolved
@@ -92,8 +92,8 @@
 		cfg := getAndModifyUpstreamConfigForListener(s.Logger, id, upstreamCfg, chain)
 
 		// If escape hatch is present, create a listener from it and move on to the next
-		if cfg.ListenerJSON != "" {
-			upstreamListener, err := makeListenerFromUserConfig(cfg.ListenerJSON)
+		if cfg.EnvoyListenerJSON != "" {
+			upstreamListener, err := makeListenerFromUserConfig(cfg.EnvoyListenerJSON)
 			if err != nil {
 				return nil, err
 			}
@@ -1295,15 +1295,9 @@
 	upstreamID := u.Identifier()
 	l := makeListener(upstreamID, address, u.LocalBindPort, envoy_core_v3.TrafficDirection_OUTBOUND)
 
-<<<<<<< HEAD
 	cfg := getAndModifyUpstreamConfigForListener(s.Logger, upstreamID, u, chain)
-	if cfg.ListenerJSON != "" {
-		return makeListenerFromUserConfig(cfg.ListenerJSON)
-=======
-	cfg := getAndModifyUpstreamConfigForListener(s.Logger, u, chain)
 	if cfg.EnvoyListenerJSON != "" {
 		return makeListenerFromUserConfig(cfg.EnvoyListenerJSON)
->>>>>>> eca45f10
 	}
 
 	useRDS := true
